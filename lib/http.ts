import fetch, { context, Disconnect } from "./fetch";
import { EventEmitter } from "events";
import ksuid from "ksuid";
import PQueue from "p-queue";
import debug from "debug";
import typeis from "type-is";
import { Buffer } from "buffer";

import { WebSocketClient } from "./websocket";
import { handleErrors } from "./errors";
import type { Body } from "./client";

const trace = debug("@oada/client:http:trace");
const warn = debug("@oada/client:http:warn");
//const error = debug("@oada/client:http:error");

import type {
  ConnectionRequest,
  ConnectionResponse,
  ConnectionChange,
  Connection,
} from "./client";

import { assert as assertOADASocketRequest } from "@oada/types/oada/websockets/request";

enum ConnectionStatus {
  Disconnected,
  Connecting,
  Connected,
}

export class HttpClient extends EventEmitter implements Connection {
  #domain: string;
  #token;
  #status;
  #q: PQueue;
  #initialConnection: Promise<void>; // await on the initial HEAD
  #concurrency;
  #context: { fetch: typeof fetch; disconnectAll?: Disconnect };
  #ws?: WebSocketClient; // Fall-back socket for watches

  /**
   * Constructor
   * @param domain Domain. E.g., www.example.com
   * @param concurrency Number of allowed in-flight requests. Default 10.
   */
  constructor(domain: string, token: string, concurrency = 10) {
    super();

    this.#context = context ? context() : { fetch };

    // ensure leading https://
    this.#domain = domain.match(/^http/) ? domain : `https://${domain}`;
    // ensure no trailing slash
    this.#domain = this.#domain.replace(/\/$/, "");
    this.#token = token;
    this.#status = ConnectionStatus.Connecting;
    // "Open" the http connection: just make sure a HEAD succeeds
    trace(
      "Opening HTTP connection to HEAD %s/bookmarks w/authorization: Bearer %s",
      this.#domain,
      this.#token
    );
    this.#initialConnection = this.#context
      .fetch(`${this.#domain}/bookmarks`, {
        method: "HEAD",
        headers: { authorization: `Bearer ${this.#token}` },
      })
      .then((result) => {
        trace("Initial HEAD returned status: ", result.status);
        if (result.status < 400) {
          trace('Initial HEAD succeeded, emitting "open"');
          this.#status = ConnectionStatus.Connected;
          this.emit("open");
        } else {
          trace('Initial HEAD failed, emitting "close"');
          this.#status = ConnectionStatus.Disconnected;
          this.emit("close");
        }
      });

    this.#concurrency = concurrency;
    this.#q = new PQueue({ concurrency });
    this.#q.on("active", () => {
      trace(`HTTP Queue. Size: ${this.#q.size} pending: ${this.#q.pending}`);
    });
  }

  /** Disconnect the connection */
  public async disconnect(): Promise<void> {
    this.#status = ConnectionStatus.Disconnected;
    // Close our connections
    await this.#context.disconnectAll?.();
    // Close our ws connection
    await this.#ws?.disconnect();
    this.emit("close");
  }

  /** Return true if connected, otherwise false */
  public isConnected(): boolean {
    return this.#status == ConnectionStatus.Connected;
  }

  /** Wait for the connection to open */
  public async awaitConnection(): Promise<void> {
    // Wait for the initial HEAD request to return
    await this.#initialConnection;
  }

  // TODO: Add support for WATCH via h2 push and/or RFC 8441
  public async request(
    req: ConnectionRequest,
    callback?: (response: Readonly<ConnectionChange>) => void,
    timeout?: number
  ): Promise<ConnectionResponse> {
    trace(req, "Starting http request");
    // Check for WATCH/UNWATCH
    if (req.method === "watch" || req.method === "unwatch" || callback) {
      warn(
        "WATCH/UNWATCH not currently supported for http(2), falling-back to ws"
      );
      if (!this.#ws) {
        // Open a WebSocket connection
        const domain = this.#domain.replace(/^https?:\/\//, "");
        this.#ws = new WebSocketClient(domain, this.#concurrency);
        await this.#ws.awaitConnection();
      }
      return this.#ws!.request(req, callback, timeout);
    }
    if (!req.requestId) req.requestId = ksuid.randomSync().string;
    trace("Adding http request w/ id %s to the queue", req.requestId);
    return this.#q.add(() =>
      handleErrors(this.doRequest.bind(this), req, timeout)
    );
  }

  /** send a request to server */
  private async doRequest(
    req: ConnectionRequest,
    timeout?: number
  ): Promise<ConnectionResponse> {
    // Send object to the server.
    trace("Pulled request %s from queue, starting on it", req.requestId);
    assertOADASocketRequest(req);
    trace(
      "Req looks like socket request, awaiting race of timeout and fetch to %s%s",
      this.#domain,
      req.path
    );

    let timedout = false;
    let signal: AbortSignal | undefined = undefined;
    if (timeout) {
      const controller = new AbortController();
      ({ signal } = controller);
      setTimeout(() => {
        controller.abort();
        timedout = true;
      }, timeout);
    }
    // Assume anything that is not a Buffer should be JSON?
    const body = Buffer.isBuffer(req.data)
      ? req.data
      : JSON.stringify(req.data);
    const result = await this.#context
      .fetch(new URL(req.path, this.#domain).toString(), {
        // @ts-ignore
        method: req.method.toUpperCase(),
        // @ts-ignore
        signal,
        timeout,
        body,
        // We are not explicitly sending token in each request
        // because parent library sends it
        headers: req.headers,
      })
      .then((res) => {
        if (timedout) throw new Error("Request timeout");
        return res;
      });
    trace("Fetch did not throw, checking status of %s", result.status);

    // This is the same test as in ./websocket.ts
    if (!result.ok) {
      trace("result.status %s is not 2xx, throwing", result.status);
      throw result;
    }
    trace("result.status ok, pulling headers");
    // have to construct the headers ourselves:
    const headers: Record<string, string> = {};
    if (Array.isArray(result.headers)) {
      // In browser they are an array?
      result.headers.forEach((value, key) => (headers[key] = value));
    } else {
      for (const [key, value] of result.headers.entries()) {
        headers[key] = value;
      }
    }
<<<<<<< HEAD
    const length = +(result.headers.get("content-length") || 0);
    let data: Body | undefined;
=======
    //const length = +(result.headers.get("content-length") || 0);
    let data: any = null;
>>>>>>> 4d0c3df5
    if (req.method.toUpperCase() !== "HEAD") {
      if (!typeis.is(result.headers.get("content-type")!, ["json", "+json"])) {
        data = Buffer.from(await result.arrayBuffer());
      } else {
        // this json() function is really finicky,
        // have to do all these tests prior to get it to work
        data = await result.json();
      }
    }
    //trace("length = %d, result.headers = %O", length, headers);
    return {
      requestId: req.requestId,
      status: result.status,
      statusText: result.statusText,
      headers,
      data,
    };
  }
}<|MERGE_RESOLUTION|>--- conflicted
+++ resolved
@@ -196,13 +196,8 @@
         headers[key] = value;
       }
     }
-<<<<<<< HEAD
-    const length = +(result.headers.get("content-length") || 0);
+    //const length = +(result.headers.get("content-length") || 0);
     let data: Body | undefined;
-=======
-    //const length = +(result.headers.get("content-length") || 0);
-    let data: any = null;
->>>>>>> 4d0c3df5
     if (req.method.toUpperCase() !== "HEAD") {
       if (!typeis.is(result.headers.get("content-type")!, ["json", "+json"])) {
         data = Buffer.from(await result.arrayBuffer());
